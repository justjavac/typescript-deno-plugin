--- conflicted
+++ resolved
@@ -24,13 +24,9 @@
 import { HashMeta } from "./module_resolver/hash_meta";
 import { getImportModules } from "./deno_modules";
 import { errorCodeToFixes } from "./codefix_provider";
-<<<<<<< HEAD
-import './code_fixes'
-import { getTsUtils } from './ts-utils';
+import "./code_fixes"
+import { getTsUtils } from "./ts-utils";
 import getCompletionsAtPositionWrapper from "./completions";
-=======
-import "./code_fixes";
->>>>>>> 5538bf57
 
 let logger: Logger;
 let pluginInfo: ts_module.server.PluginCreateInfo;
